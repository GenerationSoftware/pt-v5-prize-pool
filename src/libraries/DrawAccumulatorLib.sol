// SPDX-License-Identifier: MIT

pragma solidity ^0.8.19;

import { SafeCast } from "openzeppelin/utils/math/SafeCast.sol";
import { RingBufferLib } from "ring-buffer-lib/RingBufferLib.sol";
import { SD59x18, sd, unwrap, convert } from "prb-math/SD59x18.sol";

/// @notice Emitted when adding balance for draw zero.
error AddToDrawZero();

/// @notice Emitted when an action can't be done on a closed draw.
/// @param drawId The ID of the closed draw
/// @param newestDrawId The newest draw ID
error DrawClosed(uint24 drawId, uint24 newestDrawId);

/// @notice Emitted when a draw range is not strictly increasing.
/// @param startDrawId The start draw ID of the range
/// @param endDrawId The end draw ID of the range
error InvalidDrawRange(uint24 startDrawId, uint24 endDrawId);

/// @notice Emitted when the end draw ID for a disbursed range is invalid (too old).
/// @param endDrawId The end draw ID for the range
error InvalidDisbursedEndDrawId(uint24 endDrawId);

struct Observation {
  uint96 available; // track the total amount available as of this Observation
  uint160 disbursed; // track the total accumulated previously
}

/// @title Draw Accumulator Lib
/// @author PoolTogether Inc. Team
/// @notice This contract distributes tokens over time according to an exponential weighted average. Time is divided into discrete "draws", of which each is allocated tokens.
library DrawAccumulatorLib {
  /// @notice The maximum number of observations that can be recorded.
  uint16 internal constant MAX_CARDINALITY = 366;

  /// @notice The metadata for using the ring buffer.
  struct RingBufferInfo {
    uint16 nextIndex;
    uint16 cardinality;
  }

  /// @notice An accumulator for a draw.
  struct Accumulator {
    RingBufferInfo ringBufferInfo;
    uint24[366] drawRingBuffer;
    mapping(uint256 drawId => Observation observation) observations;
  }

  /// @notice A pair of uint24s.
  struct Pair48 {
    uint24 first;
    uint24 second;
  }

  /// @notice Adds balance for the given draw id to the accumulator.
  /// @param accumulator The accumulator to add to
  /// @param _amount The amount of balance to add
  /// @param _drawId The draw id to which to add balance to. This must be greater than or equal to the previous addition's draw id.
  /// @param _alpha The alpha value to use for the exponential weighted average.
  /// @return True if a new observation was created, false otherwise.
  function add(
    Accumulator storage accumulator,
    uint256 _amount,
    uint24 _drawId,
    SD59x18 _alpha
  ) internal returns (bool) {
    if (_drawId == 0) {
      revert AddToDrawZero();
    }
    RingBufferInfo memory ringBufferInfo = accumulator.ringBufferInfo;

    uint24 newestDrawId_ = accumulator.drawRingBuffer[
      RingBufferLib.newestIndex(ringBufferInfo.nextIndex, MAX_CARDINALITY)
    ];

    if (_drawId < newestDrawId_) {
      revert DrawClosed(_drawId, newestDrawId_);
    }

    mapping(uint256 => Observation) storage accumulatorObservations = accumulator.observations;
    Observation memory newestObservation_ = accumulatorObservations[newestDrawId_];
    if (_drawId != newestDrawId_) {
      uint256 relativeDraw = _drawId - newestDrawId_;

      uint256 remainingAmount = integrateInf(_alpha, relativeDraw, newestObservation_.available);
      uint256 disbursedAmount = integrate(_alpha, 0, relativeDraw, newestObservation_.available);

      accumulator.drawRingBuffer[ringBufferInfo.nextIndex] = _drawId;
      accumulatorObservations[_drawId] = Observation({
        available: SafeCast.toUint96(_amount + remainingAmount),
<<<<<<< HEAD
        disbursed: SafeCast.toUint168(
=======
        disbursed: SafeCast.toUint160(
>>>>>>> 12111c21
          newestObservation_.disbursed +
            disbursedAmount +
            newestObservation_.available -
            (remainingAmount + disbursedAmount)
        )
      });

      uint16 cardinality = ringBufferInfo.cardinality;

      if (ringBufferInfo.cardinality < MAX_CARDINALITY) {
        cardinality += 1;
      }

      accumulator.ringBufferInfo = RingBufferInfo({
        nextIndex: uint16(RingBufferLib.nextIndex(ringBufferInfo.nextIndex, MAX_CARDINALITY)),
        cardinality: cardinality
      });

      return true;
    } else {
      accumulatorObservations[newestDrawId_] = Observation({
        available: SafeCast.toUint96(newestObservation_.available + _amount),
        disbursed: newestObservation_.disbursed
      });

      return false;
    }
  }

  /// @notice Gets the total remaining balance after and including the given start draw id. This is the sum of all draw balances from start draw id to infinity.
  /// The start draw id must be greater than or equal to the newest draw id.
  /// @param accumulator The accumulator to sum
  /// @param _startDrawId The draw id to start summing from, inclusive
  /// @param _alpha The alpha value to use for the exponential weighted average
  /// @return The sum of draw balances from start draw to infinity
  function getTotalRemaining(
    Accumulator storage accumulator,
    uint24 _startDrawId,
    SD59x18 _alpha
  ) internal view returns (uint256) {
    RingBufferInfo memory ringBufferInfo = accumulator.ringBufferInfo;

    if (ringBufferInfo.cardinality == 0) {
      return 0;
    }

    uint24 newestDrawId_ = accumulator.drawRingBuffer[
      RingBufferLib.newestIndex(ringBufferInfo.nextIndex, MAX_CARDINALITY)
    ];

    if (_startDrawId < newestDrawId_) {
      revert DrawClosed(_startDrawId, newestDrawId_);
    }
<<<<<<< HEAD
=======

>>>>>>> 12111c21
    return
      integrateInf(
        _alpha,
        _startDrawId - newestDrawId_,
        accumulator.observations[newestDrawId_].available
      );
  }

  /// @notice Returns the newest draw id from the accumulator.
  /// @param accumulator The accumulator to get the newest draw id from
  /// @return The newest draw id
  function newestDrawId(Accumulator storage accumulator) internal view returns (uint256) {
    return
      accumulator.drawRingBuffer[
        RingBufferLib.newestIndex(accumulator.ringBufferInfo.nextIndex, MAX_CARDINALITY)
      ];
  }

  /// @notice Gets the balance that was disbursed between the given start and end draw ids, inclusive.
  /// This function has an intentional limitation on the value of `_endDrawId` to save gas, but
  /// prevents historical disbursement queries that end more than one draw before the last
  /// accumulator observation.
  /// @param _accumulator The accumulator to get the disbursed balance from
  /// @param _startDrawId The start draw id, inclusive
  /// @param _endDrawId The end draw id, inclusive (limitation: cannot be more than one draw before the last observed draw)
  /// @param _alpha The alpha value to use for the exponential weighted average
  /// @return The disbursed balance between the given start and end draw ids, inclusive
  function getDisbursedBetween(
    Accumulator storage _accumulator,
    uint24 _startDrawId,
    uint24 _endDrawId,
    SD59x18 _alpha
  ) internal view returns (uint256) {
    if (_startDrawId > _endDrawId) {
      revert InvalidDrawRange(_startDrawId, _endDrawId);
    }

    RingBufferInfo memory ringBufferInfo = _accumulator.ringBufferInfo;

    if (ringBufferInfo.cardinality == 0) {
      return 0;
    }

    Pair48 memory indexes = computeIndices(ringBufferInfo);
    Pair48 memory drawIds = readDrawIds(_accumulator, indexes);

    /**
            This check intentionally limits the `_endDrawId` to be no more than one draw before the
            latest observation. This allows us to make assumptions on the value of `lastObservationDrawIdOccurringAtOrBeforeEnd` and removes the need to run a additional
            binary search to find it.
         */
    if (_endDrawId < drawIds.second - 1) {
      revert InvalidDisbursedEndDrawId(_endDrawId);
    }

    if (_endDrawId < drawIds.first) {
      return 0;
    }

    /*

        head: residual accrual from observation before start. (if any)
        body: if there is more than one observations between start and current, then take the past _accumulator diff
        tail: accrual between the newest observation and current.  if card > 1 there is a tail (almost always)

        let:
            - s = start draw id
            - e = end draw id
            - o = observation
            - h = "head". residual balance from the last o occurring before s.  head is the disbursed amount between (o, s)
            - t = "tail". the residual balance from the last o occuring before e.  tail is the disbursed amount between (o, e)
            - b = "body". if there are *two* observations between s and e we calculate how much was disbursed. body is (last obs disbursed - first obs disbursed)

        total = head + body + tail


        lastObservationOccurringAtOrBeforeEnd
        firstObservationOccurringAtOrAfterStart

        Like so

           s        e
        o  <h>  o  <t>  o

           s                 e
        o  <h> o   <b>  o  <t>  o

         */

    uint24 lastObservationDrawIdOccurringAtOrBeforeEnd;
    if (_endDrawId >= drawIds.second) {
      // then it must be the end
      lastObservationDrawIdOccurringAtOrBeforeEnd = drawIds.second;
    } else {
      // otherwise it must be the previous one
      lastObservationDrawIdOccurringAtOrBeforeEnd = _accumulator.drawRingBuffer[
        uint16(RingBufferLib.offset(indexes.second, 1, ringBufferInfo.cardinality))
      ];
    }

    uint24 observationDrawIdBeforeOrAtStart;
    uint24 firstObservationDrawIdOccurringAtOrAfterStart;
    // if there is only one observation, or startId is after the newest record
    if (_startDrawId >= drawIds.second) {
      // then use the newest record
      observationDrawIdBeforeOrAtStart = drawIds.second;
    } else if (_startDrawId <= drawIds.first) {
      // if the start is before the oldest record
      // then set to the oldest record.
      firstObservationDrawIdOccurringAtOrAfterStart = drawIds.first;
    } else {
      // The start must be between newest and oldest
      // binary search
      (
        ,
        observationDrawIdBeforeOrAtStart,
        ,
        firstObservationDrawIdOccurringAtOrAfterStart
      ) = binarySearch(
        _accumulator.drawRingBuffer,
        uint16(indexes.first),
        uint16(indexes.second),
        ringBufferInfo.cardinality,
        _startDrawId
      );
    }

    uint256 total;

    // if a "head" exists
    if (
      observationDrawIdBeforeOrAtStart > 0 &&
      firstObservationDrawIdOccurringAtOrAfterStart > 0 &&
      observationDrawIdBeforeOrAtStart != lastObservationDrawIdOccurringAtOrBeforeEnd
    ) {
      Observation memory beforeOrAtStart = _accumulator.observations[
        observationDrawIdBeforeOrAtStart
      ];

      uint24 headStartDrawId = _startDrawId - observationDrawIdBeforeOrAtStart;

      total += integrate(
        _alpha,
        headStartDrawId,
        headStartDrawId + (firstObservationDrawIdOccurringAtOrAfterStart - _startDrawId),
        beforeOrAtStart.available
      );
    }

    // if a "body" exists
    if (
      firstObservationDrawIdOccurringAtOrAfterStart > 0 &&
      firstObservationDrawIdOccurringAtOrAfterStart < lastObservationDrawIdOccurringAtOrBeforeEnd
    ) {
      Observation memory atOrAfterStart = _accumulator.observations[
        firstObservationDrawIdOccurringAtOrAfterStart
      ];

      total +=
        _accumulator.observations[lastObservationDrawIdOccurringAtOrBeforeEnd].disbursed -
        atOrAfterStart.disbursed;
    }

    total += _computeTail(
      _accumulator,
      _startDrawId,
      _endDrawId,
      lastObservationDrawIdOccurringAtOrBeforeEnd,
      _alpha
    );

    return total;
  }

  /// @notice Computes the "tail" for the given accumulator and range. The tail is the residual balance from the last observation occurring before the end draw id.
  /// @param accumulator The accumulator to compute for
  /// @param _startDrawId The start draw id, inclusive
  /// @param _endDrawId The end draw id, inclusive
  /// @param _lastObservationDrawIdOccurringAtOrBeforeEnd The last observation draw id occurring at or before the end draw id
  /// @return The total balance of the tail of the range.
  function _computeTail(
    Accumulator storage accumulator,
    uint24 _startDrawId,
    uint24 _endDrawId,
    uint24 _lastObservationDrawIdOccurringAtOrBeforeEnd,
    SD59x18 _alpha
  ) internal view returns (uint256) {
    return
      integrate(
        _alpha,
        (
          _startDrawId > _lastObservationDrawIdOccurringAtOrBeforeEnd
            ? _startDrawId
            : _lastObservationDrawIdOccurringAtOrBeforeEnd
        ) - _lastObservationDrawIdOccurringAtOrBeforeEnd,
        _endDrawId - _lastObservationDrawIdOccurringAtOrBeforeEnd + 1,
        accumulator.observations[_lastObservationDrawIdOccurringAtOrBeforeEnd].available
      );
  }

  /// @notice Computes the first and last indices of observations for the given ring buffer info.
  /// @param ringBufferInfo The ring buffer info to compute for
  /// @return A pair of indices, where the first is the oldest index and the second is the newest index
  function computeIndices(
    RingBufferInfo memory ringBufferInfo
  ) internal pure returns (Pair48 memory) {
    return
      Pair48({
        first: uint16(
          RingBufferLib.oldestIndex(
            ringBufferInfo.nextIndex,
            ringBufferInfo.cardinality,
            MAX_CARDINALITY
          )
        ),
        second: uint16(
          RingBufferLib.newestIndex(ringBufferInfo.nextIndex, ringBufferInfo.cardinality)
        )
      });
  }

  /// @notice Retrieves the draw ids for the given accumulator observation indices.
  /// @param accumulator The accumulator to retrieve from
  /// @param indices The indices to retrieve
  /// @return A pair of draw ids, where the first is the draw id of the pair's first index and the second is the draw id of the pair's second index
  function readDrawIds(
    Accumulator storage accumulator,
    Pair48 memory indices
  ) internal view returns (Pair48 memory) {
    return
      Pair48({
        first: accumulator.drawRingBuffer[indices.first],
        second: accumulator.drawRingBuffer[indices.second]
      });
  }

  /// @notice Integrates from the given x to infinity for the exponential weighted average.
  /// @param _alpha The exponential weighted average smoothing parameter.
  /// @param _x The x value to integrate from.
  /// @param _k The k value to scale the sum (this is the total available balance).
  /// @return The integration from x to inf of the EWA for the given parameters.
  function integrateInf(SD59x18 _alpha, uint256 _x, uint256 _k) internal pure returns (uint256) {
    return uint256(convert(computeC(_alpha, _x, _k)));
  }

  /// @notice Integrates from the given start x to end x for the exponential weighted average.
  /// @param _alpha The exponential weighted average smoothing parameter.
  /// @param _start The x value to integrate from.
  /// @param _end The x value to integrate to
  /// @param _k The k value to scale the sum (this is the total available balance).
  /// @return The integration from start to end of the EWA for the given parameters.
  function integrate(
    SD59x18 _alpha,
    uint256 _start,
    uint256 _end,
    uint256 _k
  ) internal pure returns (uint256) {
    return
      uint256(
        convert(sd(unwrap(computeC(_alpha, _start, _k)) - unwrap(computeC(_alpha, _end, _k))))
      );
  }

  /// @notice Computes the interim value C for the EWA.
  /// @param _alpha The exponential weighted average smoothing parameter.
  /// @param _x The x value to compute for
  /// @param _k The total available balance
  /// @return The value C
  function computeC(SD59x18 _alpha, uint256 _x, uint256 _k) internal pure returns (SD59x18) {
    return convert(int(_k)).mul(_alpha.pow(convert(int256(_x))));
  }

  /// @notice Binary searches an array of draw ids for the given target draw id.
  /// @dev The _targetLastClosedDrawId MUST exist in the buffer between _oldestIndex and _newestIndex (inclusive)
  /// @param _drawRingBuffer The array of draw ids to search
  /// @param _oldestIndex The oldest index in the ring buffer
  /// @param _newestIndex The newest index in the ring buffer
  /// @param _cardinality The number of items in the ring buffer
  /// @param _targetLastClosedDrawId The target draw id to search for
  /// @return beforeOrAtIndex The index of the observation occurring at or before the target draw id
  /// @return beforeOrAtDrawId The draw id of the observation occurring at or before the target draw id
  /// @return afterOrAtIndex The index of the observation occurring at or after the target draw id
  /// @return afterOrAtDrawId The draw id of the observation occurring at or after the target draw id
  function binarySearch(
    uint24[366] storage _drawRingBuffer,
    uint16 _oldestIndex,
    uint16 _newestIndex,
    uint16 _cardinality,
    uint24 _targetLastClosedDrawId
  )
    internal
    view
    returns (
      uint16 beforeOrAtIndex,
      uint24 beforeOrAtDrawId,
      uint16 afterOrAtIndex,
      uint24 afterOrAtDrawId
    )
  {
    uint16 leftSide = _oldestIndex;
    uint16 rightSide = _newestIndex < leftSide ? leftSide + _cardinality - 1 : _newestIndex;
    uint16 currentIndex;

    while (true) {
      // We start our search in the middle of the `leftSide` and `rightSide`.
      // After each iteration, we narrow down the search to the left or the right side while still starting our search in the middle.
      currentIndex = (leftSide + rightSide) / 2;

      beforeOrAtIndex = uint16(RingBufferLib.wrap(currentIndex, _cardinality));
      beforeOrAtDrawId = _drawRingBuffer[beforeOrAtIndex];

      afterOrAtIndex = uint16(RingBufferLib.nextIndex(currentIndex, _cardinality));
      afterOrAtDrawId = _drawRingBuffer[afterOrAtIndex];

      bool targetAtOrAfter = beforeOrAtDrawId <= _targetLastClosedDrawId;

      // Check if we've found the corresponding Observation.
      if (targetAtOrAfter && _targetLastClosedDrawId <= afterOrAtDrawId) {
        break;
      }

      // If `beforeOrAtTimestamp` is greater than `_target`, then we keep searching lower. To the left of the current index.
      if (!targetAtOrAfter) {
        rightSide = currentIndex - 1;
      } else {
        // Otherwise, we keep searching higher. To the left of the current index.
        leftSide = currentIndex + 1;
      }
    }
  }
}<|MERGE_RESOLUTION|>--- conflicted
+++ resolved
@@ -90,11 +90,7 @@
       accumulator.drawRingBuffer[ringBufferInfo.nextIndex] = _drawId;
       accumulatorObservations[_drawId] = Observation({
         available: SafeCast.toUint96(_amount + remainingAmount),
-<<<<<<< HEAD
-        disbursed: SafeCast.toUint168(
-=======
         disbursed: SafeCast.toUint160(
->>>>>>> 12111c21
           newestObservation_.disbursed +
             disbursedAmount +
             newestObservation_.available -
@@ -148,10 +144,7 @@
     if (_startDrawId < newestDrawId_) {
       revert DrawClosed(_startDrawId, newestDrawId_);
     }
-<<<<<<< HEAD
-=======
-
->>>>>>> 12111c21
+
     return
       integrateInf(
         _alpha,
